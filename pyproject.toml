--- conflicted
+++ resolved
@@ -15,11 +15,7 @@
 python = "^3.11"
 geopandas = "^0.14.3"
 pandas = "^2.2.1"
-<<<<<<< HEAD
-requests = "^2.31.0"
-=======
 requests = "^2.32.3"
->>>>>>> 69a2d060
 shapely = "^2.0.3"
 typeguard = "^4.1.5"
 
@@ -29,11 +25,7 @@
 folium = "^0.16.0"
 matplotlib = "^3.8.3"
 black = "^24.3.0"
-<<<<<<< HEAD
-poetry = "^1.8.2"
-=======
 requests = "^2.32.3"
->>>>>>> 69a2d060
 
 [build-system]
 requires = ["poetry-core"]
